--- conflicted
+++ resolved
@@ -376,13 +376,6 @@
             del package['manifest']
             self.dependencies[name] = package
 
-<<<<<<< HEAD
-=======
-    def is_current_metadata(self):
-        return (('type' in installed and installed['type'] == AUTOBUILD_METADATA_TYPE)
-                and ('version' in installed and installed['version'] == AUTOBUILD_METADATA_VERSION))
-
->>>>>>> 23ae1fb3
     def save(self):
         """
         Save the metadata.
